--- conflicted
+++ resolved
@@ -100,23 +100,13 @@
         graph,
         GatewayOpts::DEFAULT_POOL_SIZE,
         Some(routes),
-<<<<<<< HEAD
+        Some(mcp_routes),
         TokioRuntime::default(),
-    ).await;
-    // start server
-    println!("Starting server...");
-    let handle = gateway.connection_handler.accept_conns().await.unwrap();
-    handle.await;
-
-}
-=======
-        Some(mcp_routes),
     )
     .await;
 
     // start server
     println!("Starting server...");
-    let a = gateway.connection_handler.accept_conns().await.unwrap();
-    let b = a.await.unwrap();
-}
->>>>>>> bcbbbbd4
+    let handle = gateway.connection_handler.accept_conns().await.unwrap();
+    handle.await;
+}