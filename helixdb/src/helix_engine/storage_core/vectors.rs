// vector struct to store raw data, dimension and de

use std::{
    cmp::Ordering,
    collections::{BinaryHeap, HashSet},
    path::Path,
    sync::{Arc, Mutex},
    vec,
};

use bincode::deserialize;
use heed3::{types::Bytes, Database, Env, EnvOpenOptions, RoTxn, RwTxn};
use rand::Rng;
use serde::{Deserialize, Serialize};
use std::num::ParseIntError;

use crate::helix_engine::types::GraphError;

use super::storage_methods::{BasicStorageMethods, StorageMethods, VectorMethods};

const DB_VECTORS: &str = "vectors"; // For vector data (v:)
const DB_HNSW_OUT_NODES: &str = "hnsw_out_nodes"; // For hnsw out node data
const DB_HNSW_IN_NODES: &str = "hnsw_in_nodes"; // For hnsw in node data

const VECTOR_PREFIX: &[u8] = b"v:";
const OUT_PREFIX: &[u8] = b"o:";
const IN_PREFIX: &[u8] = b"i:";

<<<<<<< HEAD
#[repr(C, align(16))]
#[derive(Clone, Serialize, Deserialize)]
=======
#[repr(C, align(16))] // Align to 16 bytes for better SIMD performance
#[derive(Clone)]
>>>>>>> 222c7936
pub struct HVector {
    id: String,
    is_deleted: bool,
    pub level: usize,
    data: Vec<f64>,
}

pub trait EuclidianDistance {
    fn distance(from: &HVector, to: &HVector) -> f64;
}

impl EuclidianDistance for HVector {
    #[inline(always)]
    fn distance(from: &HVector, to: &HVector) -> f64 {
        // Fast path: use SIMD for aligned data of same length
        if from.len() == to.len() {
            #[cfg(target_arch = "aarch64")]
            unsafe {
                return from.simd_distance_unchecked(to);
            }
            #[cfg(not(target_arch = "aarch64"))]
            return from.scalar_distance(to);
        }

<<<<<<< HEAD
=======
        // Fallback to scalar implementation for different lengths
>>>>>>> 222c7936
        from.scalar_distance(to)
    }
}

impl HVector {
    #[inline(always)]
    pub fn new(id: String, data: Vec<f64>) -> Self {
        HVector { id, is_deleted: false, level: 0, data }
    }

    #[inline(always)]
<<<<<<< HEAD
    pub fn from_slice(id: String, level: usize, data: Vec<f64>) -> Self {
        HVector { id, is_deleted: false, level, data }
=======
    pub fn from_slice(data: &[f64]) -> Self {
        HVector {
            data: data.to_vec(),
        }
>>>>>>> 222c7936
    }

    #[inline(always)]
    pub fn get_data(&self) -> &[f64] {
        &self.data
    }

    pub fn to_bytes(&self) -> Vec<u8> {
        let size = self.data.len() * std::mem::size_of::<f64>();
        let mut bytes = Vec::with_capacity(size);
        for &value in &self.data {
            bytes.extend_from_slice(&value.to_le_bytes());
        }
        bytes
    }

    pub fn from_bytes(id: String, level: usize, bytes: &[u8]) -> Result<Self, GraphError> {
        if bytes.len() % std::mem::size_of::<f64>() != 0 {
            return Err(GraphError::Default);
        }

        let mut data = Vec::with_capacity(bytes.len() / std::mem::size_of::<f64>());
        let chunks = bytes.chunks_exact(std::mem::size_of::<f64>());

        for chunk in chunks {
            let value = f64::from_le_bytes(chunk.try_into().unwrap());
            data.push(value);
        }

        Ok(HVector { id, is_deleted: false, level, data })
    }

    #[inline(always)]
    pub fn len(&self) -> usize {
        self.data.len()
    }

    #[inline(always)]
    pub fn is_empty(&self) -> bool {
        self.data.is_empty()
    }

    #[inline(always)]
    pub fn distance_to(&self, other: &HVector) -> f64 {
        HVector::distance(self, other)
    }

<<<<<<< HEAD
=======
    // Internal methods for distance calculation
>>>>>>> 222c7936
    #[cfg(target_arch = "aarch64")]
    #[inline(always)]
    unsafe fn simd_distance_unchecked(&self, other: &HVector) -> f64 {
        use std::arch::aarch64::{vaddvq_f64, vld1q_f64, vmulq_f64, vsubq_f64};

        let mut sum = 0.0;
        let n = self.len();
        let mut i = 0;

        while i + 2 <= n {
            let a = vld1q_f64(self.data[i..].as_ptr());
            let b = vld1q_f64(other.data[i..].as_ptr());
            let diff = vsubq_f64(a, b);
            let squared = vmulq_f64(diff, diff);
            sum += vaddvq_f64(squared);
            i += 2;
        }

        while i < n {
            let diff = self.data[i] - other.data[i];
            sum += diff * diff;
            i += 1;
        }

        sum.sqrt()
    }

    #[inline(always)]
    fn scalar_distance(&self, other: &HVector) -> f64 {
        let mut sum = 0.0;
        let n = self.len().min(other.len());

        // Use iterator for better bounds check elimination
        self.data[..n]
            .iter()
            .zip(other.data[..n].iter())
            .for_each(|(x, y)| {
                let diff = x - y;
                sum += diff * diff;
            });

        sum.sqrt()
    }
}

#[cfg(test)]
mod vector_tests {
    use super::*;

    #[test]
    fn test_hvector_new() {
        let data = vec![1.0, 2.0, 3.0];
        let vector = HVector::new("test".to_string(), data);
        assert_eq!(vector.get_data(), &[1.0, 2.0, 3.0]);
    }

    #[test]
    fn test_hvector_from_slice() {
        let data = [1.0, 2.0, 3.0];
        let vector = HVector::from_slice("test".to_string(), 0, data.to_vec());
        assert_eq!(vector.get_data(), &[1.0, 2.0, 3.0]);
    }

    #[test]
    fn test_hvector_distance() {
        let v1 = HVector::new("test".to_string(), vec![1.0, 0.0]);
        let v2 = HVector::new("test".to_string(), vec![0.0, 1.0]);
        let distance = HVector::distance(&v1, &v2);
        assert!((distance - 2.0_f64.sqrt()).abs() < 1e-10);
    }

    #[test]
    fn test_hvector_distance_zero() {
        let v1 = HVector::new("test".to_string(), vec![1.0, 2.0, 3.0]);
        let v2 = HVector::new("test".to_string(), vec![1.0, 2.0, 3.0]);
        let distance = HVector::distance(&v1, &v2);
        assert!(distance.abs() < 1e-10);
    }

    #[test]
    fn test_hvector_distance_to() {
        let v1 = HVector::new("test".to_string(), vec![0.0, 0.0]);
        let v2 = HVector::new("test".to_string(), vec![3.0, 4.0]);
        let distance = v1.distance_to(&v2);
        assert!((distance - 5.0).abs() < 1e-10);
    }

    #[test]
    fn test_bytes_roundtrip() {
        let original = HVector::new("test".to_string(), vec![1.0, 2.0, 3.0]);
        let bytes = original.to_bytes();
        let reconstructed = HVector::from_bytes("test".to_string(), 0, &bytes).unwrap();
        assert_eq!(original.get_data(), reconstructed.get_data());
    }

    #[test]
    fn test_hvector_len() {
        let data = vec![1.0, 2.0, 3.0, 4.0];
        let vector = HVector::new("test".to_string(), data);
        assert_eq!(vector.len(), 4);
    }

    #[test]
    fn test_hvector_is_empty() {
<<<<<<< HEAD
        let empty_vector = HVector::new("test".to_string(), vec![]);
        let non_empty_vector = HVector::new("test".to_string(), vec![1.0, 2.0]);
=======
        let empty_vector = HVector::new(vec![]);
        let non_empty_vector = HVector::new(vec![1.0, 2.0]);
>>>>>>> 222c7936

        assert!(empty_vector.is_empty());
        assert!(!non_empty_vector.is_empty());
    }

    #[test]
    fn test_hvector_distance_different_dimensions() {
        let v1 = HVector::new("test".to_string(), vec![1.0, 2.0, 3.0]);
        let v2 = HVector::new("test".to_string(), vec![1.0, 2.0, 3.0, 4.0]);
        let distance = HVector::distance(&v1, &v2);
        assert!(distance.is_finite());
    }

    #[test]
    fn test_hvector_large_values() {
        let v1 = HVector::new("test".to_string(), vec![1e6, 2e6]);
        let v2 = HVector::new("test".to_string(), vec![1e6, 2e6]);
        let distance = HVector::distance(&v1, &v2);
        assert!(distance.abs() < 1e-10);
    }

    #[test]
    fn test_hvector_negative_values() {
        let v1 = HVector::new("test".to_string(), vec![-1.0, -2.0]);
        let v2 = HVector::new("test".to_string(), vec![1.0, 2.0]);
        let distance = HVector::distance(&v1, &v2);
        assert!((distance - (20.0_f64).sqrt()).abs() < 1e-10);
    }
}<|MERGE_RESOLUTION|>--- conflicted
+++ resolved
@@ -26,13 +26,8 @@
 const OUT_PREFIX: &[u8] = b"o:";
 const IN_PREFIX: &[u8] = b"i:";
 
-<<<<<<< HEAD
 #[repr(C, align(16))]
 #[derive(Clone, Serialize, Deserialize)]
-=======
-#[repr(C, align(16))] // Align to 16 bytes for better SIMD performance
-#[derive(Clone)]
->>>>>>> 222c7936
 pub struct HVector {
     id: String,
     is_deleted: bool,
@@ -57,10 +52,6 @@
             return from.scalar_distance(to);
         }
 
-<<<<<<< HEAD
-=======
-        // Fallback to scalar implementation for different lengths
->>>>>>> 222c7936
         from.scalar_distance(to)
     }
 }
@@ -72,15 +63,8 @@
     }
 
     #[inline(always)]
-<<<<<<< HEAD
     pub fn from_slice(id: String, level: usize, data: Vec<f64>) -> Self {
         HVector { id, is_deleted: false, level, data }
-=======
-    pub fn from_slice(data: &[f64]) -> Self {
-        HVector {
-            data: data.to_vec(),
-        }
->>>>>>> 222c7936
     }
 
     #[inline(always)]
@@ -128,10 +112,6 @@
         HVector::distance(self, other)
     }
 
-<<<<<<< HEAD
-=======
-    // Internal methods for distance calculation
->>>>>>> 222c7936
     #[cfg(target_arch = "aarch64")]
     #[inline(always)]
     unsafe fn simd_distance_unchecked(&self, other: &HVector) -> f64 {
@@ -236,13 +216,8 @@
 
     #[test]
     fn test_hvector_is_empty() {
-<<<<<<< HEAD
         let empty_vector = HVector::new("test".to_string(), vec![]);
         let non_empty_vector = HVector::new("test".to_string(), vec![1.0, 2.0]);
-=======
-        let empty_vector = HVector::new(vec![]);
-        let non_empty_vector = HVector::new(vec![1.0, 2.0]);
->>>>>>> 222c7936
 
         assert!(empty_vector.is_empty());
         assert!(!non_empty_vector.is_empty());
