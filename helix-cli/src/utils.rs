use crate::args::*;
use colored::*;
use helixdb::helixc::{
    analyzer::analyzer::analyze,
    generator::new::generator_types::Source as GeneratedSource,
    parser::helix_parser::{Content, HelixParser, HxFile, Source},
};
use std::{
    fmt::Write,
    fs,
    fs::DirEntry,
    io::ErrorKind,
    net::{SocketAddr, TcpListener},
    path::PathBuf,
};

pub const DB_DIR: &str = "helixdb-cfg/";

pub const DEFAULT_SCHEMA: &str = r#"// Start building your schema here.
//
// The schema is used to to ensure a level of type safety in your queries.
//
// The schema is made up of Node types, denoted by N::,
// and Edge types, denoted by E::
//
// Under the Node types you can define fields that
// will be stored in the database.
//
// Under the Edge types you can define what type of node
// the edge will connect to and from, and also the
// properties that you want to store on the edge.
//
// Example:
//
// N::User {
//     Name: String,
//     Label: String,
//     Age: Integer,
//     IsAdmin: Boolean,
// }
//
// E::Knows {
//     From: User,
//     To: User,
//     Properties: {
//         Since: Integer,
//     }
// }
//
// For more information on how to write queries,
// see the documentation at https://docs.helix-db.com
// or checkout our GitHub at https://github.com/HelixDB/helix-db
"#;

pub const DEFAULT_QUERIES: &str = r#"// Start writing your queries here.
//
// You can use the schema to help you write your queries.
//
// Queries take the form:
//     QUERY {query name}({input name}: {input type}) =>
//         {variable} <- {traversal}
//         RETURN {variable}
//
// Example:
//     QUERY GetUserFriends(user_id: String) =>
//         friends <- N<User>(user_id)::Out<Knows>
//         RETURN friends
//
//
// For more information on how to write queries,
// see the documentation at https://docs.helix-db.com
// or checkout our GitHub at https://github.com/HelixDB/helix-db

QUERY hnswinsert(vector: [Float]) =>
    AddV<Vector>(vector)
    RETURN "Success"

QUERY hnswload(vectors: [[Float]]) =>
    res <- BatchAddV<Type>(vectors)
    RETURN res::{ID}

QUERY hnswsearch(query: [Float], k: Integer) =>
    res <- SearchV<Type>(query, k)
    RETURN res

QUERY ragloaddocs(docs: [{ doc: String, vecs: [[F64]] }]) =>
    FOR {doc, vec} IN docs {
        doc_node <- AddN<Type>({ content: doc })
        vectors <- BatchAddV<Doc>(vecs)
        FOR vec IN vectors {
            AddE<Contains>::From(doc_node)::To(vec)
        }
    }
    RETURN "Success"

QUERY ragsearchdocs(query: [F64], k: I32) =>
    vec <- SearchV<Vector>(query, k)
    doc_node <- vec::In<Contains>
    RETURN doc_node::{content}
"#;

pub fn check_helix_installation() -> Result<PathBuf, String> {
    let home_dir = dirs::home_dir().ok_or("Could not determine home directory")?;
    let repo_path = home_dir.join(".helix/repo/helix-db");
    let container_path = repo_path.join("helix-container");
    let cargo_path = container_path.join("Cargo.toml");

    if !repo_path.exists()
        || !repo_path.is_dir()
        || !container_path.exists()
        || !container_path.is_dir()
        || !cargo_path.exists()
    {
        return Err("run `helix install` first.".to_string());
    }

    Ok(container_path)
}

pub fn get_cfg_deploy_path(cmd_path: Option<String>) -> Result<String, CliError> {
    if let Some(path) = cmd_path {
        return Ok(path);
    }

    let cwd = ".";
    let files = match check_and_read_files(cwd) {
        Ok(files) => files,
        Err(_) => {
            return Ok(DB_DIR.to_string());
        }
    };

    if !files.is_empty() {
        return Ok(cwd.to_string());
    }

    Ok(DB_DIR.to_string())
}

pub fn find_available_port(start_port: u16) -> Option<u16> {
    let mut port = start_port;
    while port < 65535 {
        let addr = format!("0.0.0.0:{}", port).parse::<SocketAddr>().unwrap();
        match TcpListener::bind(addr) {
            Ok(listener) => {
                drop(listener);
                let localhost = format!("127.0.0.1:{}", port).parse::<SocketAddr>().unwrap();
                match TcpListener::bind(localhost) {
                    Ok(local_listener) => {
                        drop(local_listener);
                        return Some(port);
                    }
                    Err(e) => {
                        if e.kind() != ErrorKind::AddrInUse {
                            return None;
                        }
                        port += 1;
                        continue;
                    }
                }
            }
            Err(e) => {
                if e.kind() != ErrorKind::AddrInUse {
                    return None;
                }
                port += 1;
                continue;
            }
        }
    }
    None
}

pub fn check_and_read_files(path: &str) -> Result<Vec<DirEntry>, CliError> {
    if !fs::read_dir(&path)
        .map_err(CliError::Io)?
        .any(|file| file.unwrap().file_name() == "schema.hx")
    {
        return Err(CliError::from(format!(
            "{}",
            "No schema file found".red().bold()
        )));
    }

    if !fs::read_dir(&path)
        .map_err(CliError::Io)?
        .any(|file| file.unwrap().file_name() == "config.hx.json")
    {
        return Err(CliError::from(format!(
            "{}",
            "No config.hx.json file found".red().bold()
        )));
    }

    let files: Vec<DirEntry> = fs::read_dir(&path)?
        .filter_map(|entry| entry.ok())
        .filter(|file| file.file_name().to_string_lossy().ends_with(".hx"))
        .collect();

    // Check for query files (exclude schema.hx)
    let has_queries = files.iter().any(|file| file.file_name() != "schema.hx");
    if !has_queries {
        return Err(CliError::from(format!(
            "{}",
            "No query files (.hx) found".red().bold()
        )));
    }

    Ok(files)
}

// pub fn compile_hql_to_source(files: &Vec<DirEntry>) -> Result<Source, CliError> {
//     let contents: String = files
//         .iter()
//         .map(|file| -> String {
//             match fs::read_to_string(file.path()) {
//                 Ok(contents) => contents,
//                 Err(e) => {
//                     panic!("{}", e); // TODO: something better here instead of panic
//                 }
//             }
//         })
//         .fold(String::new(), |acc, contents| acc + &contents);

//     let source = match HelixParser::parse_source(&contents) {
//         Ok(source) => source,
//         Err(e) => {
//             return Err(CliError::from(format!("{}", e)));
//         }
//     };

//     Ok(source)
// }

pub fn to_snake_case(s: &str) -> String {
    let mut result = String::with_capacity(s.len());
    let mut prev_is_uppercase = false;

    for (i, c) in s.chars().enumerate() {
        if c.is_uppercase() {
            if i > 0 && !prev_is_uppercase {
                result.push('_');
            }
            result.push(c.to_lowercase().next().unwrap());
            prev_is_uppercase = true;
        } else {
            result.push(c);
            prev_is_uppercase = false;
        }
    }
    result
}

fn generate_content(files: &Vec<DirEntry>) -> Result<Content, CliError> {
    let files = files
        .iter()
        .map(|file| {
            let name = file.path().to_string_lossy().into_owned();
            println!("{}", name);
            let content = fs::read_to_string(file.path()).unwrap();
            HxFile { name, content }
        })
        .collect();

    let content = Content {
        content: String::new(),
        files,
        source: Source::default(),
    };

    Ok(content)
}

fn parse_content(content: &Content) -> Result<Source, CliError> {
    let source = match HelixParser::parse_source(&content) {
        Ok(source) => source,
        Err(e) => {
            return Err(CliError::from(format!("{}", e)));
        }
    };

    Ok(source)
}

fn analyze_source(source: Source) -> Result<GeneratedSource, CliError> {
    let (diagnostics, source) = analyze(&source);
    if !diagnostics.is_empty() {
        for diag in diagnostics {
            let filepath = diag.filepath.clone().unwrap_or("queries.hx".to_string());
            println!("{}", diag.render(&source.src, &filepath));
        }
        return Err(CliError::CompileFailed);
    }

    Ok(source)
}

pub fn generate(files: &Vec<DirEntry>) -> Result<(Content, GeneratedSource), CliError> {
    let mut content = generate_content(&files)?;
    content.source = parse_content(&content)?;
    let analyzed_source = analyze_source(content.source.clone())?;
<<<<<<< HEAD
    Ok((content, analyzed_source))
}

/*

pub fn update_cli(spinner: &ProgressBar) -> Result<(), Box<dyn std::error::Error>> {
    let status = Command::new("curl")
        .args(&["-sSL", "https://install.helix-db.com"])
        .stdout(Stdio::piped())
        .spawn()
        .map_err(|e| {
            finish_spinner_with_message(&spinner, false, "Failed to start curl");
            e
        })?
        .stdout
        .ok_or_else(|| {
            finish_spinner_with_message(&spinner, false, "Failed to capture curl output");
            "Failed to capture curl output"
        })?;

    let status = Command::new("bash").stdin(status).status().map_err(|e| {
        finish_spinner_with_message(&spinner, false, "Failed to execute install script");
        e
    })?;

    if status.success() {
        finish_spinner_with_message(&spinner, true, "Successfully updated Helix CLI");
        Ok(())
    } else {
        finish_spinner_with_message(&spinner, false, "Update script failed");
        Err(format!("Exit code: {}", status).into())
    }
}

pub fn check_is_dir(path: &str) -> bool {
    match fs::metadata(&path) {
        Ok(metadata) => metadata.is_dir(),
        Err(e) => {
            println!("{}", CliError::Io(e));
            return false;
        }
    }
}

pub fn format_rust_file(file_path: &PathBuf) -> Result<(), Box<dyn std::error::Error>> {
    let status = Command::new("rustfmt").arg(file_path).status()?;

    if !status.success() {
        return Err(format!("rustfmt failed with exit code: {}", status).into());
    }

    Ok(())
}

pub fn check_hql_files(files: &Vec<DirEntry>) -> Result<(), CliError> {
    for file in files {
        let contents = fs::read_to_string(file.path()).unwrap();
        match HelixParser::parse_source(&contents) {
            Ok(_) => (),
            Err(e) => {
                return Err(CliError::from(format!("{}\n", e)));
            }
        }
    }
    Ok(())
}
*/
=======
    content.content.push_str(&generator.generate_headers());
    content
        .content
        .push_str(&generator.generate_source(&analyzed_source));
    Ok(content)
}
>>>>>>> cfc57aa5
<|MERGE_RESOLUTION|>--- conflicted
+++ resolved
@@ -299,79 +299,5 @@
     let mut content = generate_content(&files)?;
     content.source = parse_content(&content)?;
     let analyzed_source = analyze_source(content.source.clone())?;
-<<<<<<< HEAD
     Ok((content, analyzed_source))
-}
-
-/*
-
-pub fn update_cli(spinner: &ProgressBar) -> Result<(), Box<dyn std::error::Error>> {
-    let status = Command::new("curl")
-        .args(&["-sSL", "https://install.helix-db.com"])
-        .stdout(Stdio::piped())
-        .spawn()
-        .map_err(|e| {
-            finish_spinner_with_message(&spinner, false, "Failed to start curl");
-            e
-        })?
-        .stdout
-        .ok_or_else(|| {
-            finish_spinner_with_message(&spinner, false, "Failed to capture curl output");
-            "Failed to capture curl output"
-        })?;
-
-    let status = Command::new("bash").stdin(status).status().map_err(|e| {
-        finish_spinner_with_message(&spinner, false, "Failed to execute install script");
-        e
-    })?;
-
-    if status.success() {
-        finish_spinner_with_message(&spinner, true, "Successfully updated Helix CLI");
-        Ok(())
-    } else {
-        finish_spinner_with_message(&spinner, false, "Update script failed");
-        Err(format!("Exit code: {}", status).into())
-    }
-}
-
-pub fn check_is_dir(path: &str) -> bool {
-    match fs::metadata(&path) {
-        Ok(metadata) => metadata.is_dir(),
-        Err(e) => {
-            println!("{}", CliError::Io(e));
-            return false;
-        }
-    }
-}
-
-pub fn format_rust_file(file_path: &PathBuf) -> Result<(), Box<dyn std::error::Error>> {
-    let status = Command::new("rustfmt").arg(file_path).status()?;
-
-    if !status.success() {
-        return Err(format!("rustfmt failed with exit code: {}", status).into());
-    }
-
-    Ok(())
-}
-
-pub fn check_hql_files(files: &Vec<DirEntry>) -> Result<(), CliError> {
-    for file in files {
-        let contents = fs::read_to_string(file.path()).unwrap();
-        match HelixParser::parse_source(&contents) {
-            Ok(_) => (),
-            Err(e) => {
-                return Err(CliError::from(format!("{}\n", e)));
-            }
-        }
-    }
-    Ok(())
-}
-*/
-=======
-    content.content.push_str(&generator.generate_headers());
-    content
-        .content
-        .push_str(&generator.generate_source(&analyzed_source));
-    Ok(content)
-}
->>>>>>> cfc57aa5
+}