--- conflicted
+++ resolved
@@ -1,8 +1,3 @@
 [workspace] 
-<<<<<<< HEAD
-members = ["helixdb", "helix-container", "helix-lite", "get_routes", "helix-cli", "hbuild"] 
-resolver="2"
-=======
 members = ["helixdb", "helix-container", "get_routes", "helix-cli"] 
 resolver="2"
->>>>>>> 5df89853
